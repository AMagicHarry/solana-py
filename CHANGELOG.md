--- conflicted
+++ resolved
@@ -7,7 +7,7 @@
 - Use [solders](https://github.com/kevinheavey/solders) under the hood for keypairs and pubkeys [(#237)](https://github.com/michaelhly/solana-py/pull/237).
 - Remove deprecated `Account` entirely [(#238)](https://github.com/michaelhly/solana-py/pull/238).
 - Use [solders](https://github.com/kevinheavey/solders) under the hood for `Message` [(#239)](https://github.com/michaelhly/solana-py/pull/239).
-<<<<<<< HEAD
+- Remove unused and very old instruction.py file [(#240)](https://github.com/michaelhly/solana-py/pull/240).
 - Use [solders](https://github.com/kevinheavey/solders) under the hood for `Transaction` [(#241)](https://github.com/michaelhly/solana-py/pull/241). BREAKING CHANGES:
   - `Transaction.__init__` no longer accepts a `signatures` argument. If you want to construct a transaction with certain signatures, you can still use `Transaction.populate`.
   - The `signatures` attribute of `Transaction` has been changed to a read-only property.
@@ -16,9 +16,7 @@
   - The `keypairs` in `Transaction.sign_partial` are now only allowed to be `Keypair` objects. Previously `Union[PublicKey, Keypair]` was allowed.
   - The `.signatures` property of an unsigned transaction is now a list of `solders.signature.Signature.default()` instead
     of an empty list.
-=======
-- Remove unused and very old instruction.py file [(#240)](https://github.com/michaelhly/solana-py/pull/240).
->>>>>>> 829c3172
+
 
 ## [0.23.3] - 2022-04-29
 
